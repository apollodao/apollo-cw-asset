use std::convert::{TryFrom, TryInto};
use std::fmt;
use std::slice::{Iter, IterMut};

use cosmwasm_std::{Addr, Api, Coin, CosmosMsg, QuerierWrapper, StdError, StdResult};

use schemars::JsonSchema;
use serde::{Deserialize, Serialize};

use crate::AssetUnchecked;

use super::asset::{Asset, AssetBase};
use super::asset_info::AssetInfo;

#[derive(Serialize, Deserialize, Clone, Debug, PartialEq, JsonSchema)]
pub struct AssetListBase<T>(pub(crate) Vec<AssetBase<T>>);

#[allow(clippy::derivable_impls)] // clippy says `Default` can be derived here, but actually it can't
impl<T> Default for AssetListBase<T> {
    fn default() -> Self {
        Self(vec![])
    }
}

pub type AssetListUnchecked = AssetListBase<String>;
pub type AssetList = AssetListBase<Addr>;

impl From<Vec<AssetUnchecked>> for AssetListUnchecked {
    fn from(assets: Vec<AssetUnchecked>) -> Self {
        Self(assets)
    }
}

impl From<AssetList> for AssetListUnchecked {
    fn from(list: AssetList) -> Self {
        Self(list.to_vec().iter().cloned().map(|asset| asset.into()).collect())
    }
}

impl<A, B> From<B> for AssetList
where
    A: Into<Asset>,
    B: IntoIterator<Item = A>,
{
    fn from(list: B) -> Self {
        let mut asset_list = AssetList::default();
        for asset in list {
            asset_list.add(&asset.into()).unwrap();
        }
        asset_list
    }
}

<<<<<<< HEAD
impl<A> TryFrom<AssetList> for [A; 2]
where
    A: From<Asset>,
{
    type Error = StdError;

    fn try_from(value: AssetList) -> Result<[A; 2], Self::Error> {
        if value.len() != 2 {
            return Err(StdError::generic_err(format!(
                "AssetList must contain exactly 2 assets, but it contains {}",
                value.len()
            )));
        }
        let other_assets = value.to_vec();
        Ok([other_assets[0].to_owned().into(), other_assets[1].to_owned().into()])
=======
impl From<AssetList> for Vec<Asset> {
    fn from(list: AssetList) -> Self {
        list.0
>>>>>>> 89d5deed
    }
}

impl TryFrom<AssetList> for Vec<Coin> {
    type Error = StdError;

    fn try_from(list: AssetList) -> StdResult<Self> {
        list.0.into_iter().map(|asset| asset.try_into()).collect::<StdResult<Vec<Coin>>>()
    }
}

impl AssetListUnchecked {
    /// Validate contract address of every asset in the list, and return a new `AssetList` instance
    pub fn check(&self, api: &dyn Api) -> StdResult<AssetList> {
        let mut assets = AssetList::default();
        for asset in &self.0 {
            assets.add(&asset.check(api)?)?;
        }
        Ok(assets)
    }
}

impl fmt::Display for AssetList {
    fn fmt(&self, f: &mut fmt::Formatter<'_>) -> fmt::Result {
        write!(
            f,
            "{}",
            self.0.iter().map(|asset| asset.to_string()).collect::<Vec<String>>().join(",")
        )
    }
}

impl<'a> IntoIterator for &'a AssetList {
    type Item = &'a Asset;
    type IntoIter = std::slice::Iter<'a, Asset>;

    fn into_iter(self) -> Self::IntoIter {
        self.0.iter()
    }
}

impl AssetList {
    /// Create a new, empty asset list
    pub fn new() -> Self {
        AssetListBase::default()
    }

    /// Return a copy of the underlying vector
    pub fn to_vec(&self) -> Vec<Asset> {
        self.0.to_vec()
    }

    /// Return length of the asset list
    pub fn len(&self) -> usize {
        self.0.len()
    }

    /// Returns an iterator over the asset list
    pub fn iter(&self) -> Iter<Asset> {
        self.0.iter()
    }

    /// Returns a mutable iterator over the asset list
    pub fn iter_mut(&mut self) -> IterMut<Asset> {
        self.0.iter_mut()
    }

    /// Returns a reference to the asset at the given index. Return `None` if the index
    /// does not exist.
    pub fn get(&self, idx: usize) -> Option<&Asset> {
        self.0.get(idx)
    }

    /// Returns a vector of all native coins in the asset list.
    pub fn get_native_coins(&self) -> Vec<Coin> {
        self.iter()
            .filter_map(|a| {
                let native: StdResult<Coin> = a.try_into();
                if let Ok(coin) = native {
                    Some(coin)
                } else {
                    None
                }
            })
            .collect()
    }

    /// Find an asset in the list that matches the provided asset info
    ///
    /// Return `Some(&asset)` if found, where `&asset` is a reference to the asset found; `None` if
    /// not found.
    pub fn find(&self, info: &AssetInfo) -> Option<&Asset> {
        self.0.iter().find(|asset| asset.info == *info)
    }

    /// Apply a mutation on each of the asset
    pub fn apply<F: FnMut(&mut Asset)>(&mut self, f: F) -> &mut Self {
        self.0.iter_mut().for_each(f);
        self
    }

    /// Removes all assets in the list that has zero amount
    pub fn purge(&mut self) -> &mut Self {
        self.0.retain(|asset| !asset.amount.is_zero());
        self
    }

    /// Add a new asset to the list
    ///
    /// If asset of the same kind already exists in the list, then increment its amount; if not,
    /// append to the end of the list.
    pub fn add(&mut self, asset_to_add: &Asset) -> StdResult<&mut Self> {
        match self.0.iter_mut().find(|asset| asset.info == asset_to_add.info) {
            Some(asset) => {
                asset.amount = asset.amount.checked_add(asset_to_add.amount)?;
            }
            None => {
                self.0.push(asset_to_add.clone());
            }
        }
        Ok(self.purge())
    }

    /// Add multiple new assets to the list
    pub fn add_many(&mut self, assets_to_add: &AssetList) -> StdResult<&mut Self> {
        for asset in &assets_to_add.0 {
            self.add(asset)?;
        }
        Ok(self)
    }

    /// Deduct an asset from the list
    ///
    /// The asset of the same kind and equal or greater amount must already exist in the list. If so,
    /// deduct the amount from the asset; ifnot, throw an error.
    ///
    /// If an asset's amount is reduced to zero, it is purged from the list.
    pub fn deduct(&mut self, asset_to_deduct: &Asset) -> StdResult<&mut Self> {
        match self.0.iter_mut().find(|asset| asset.info == asset_to_deduct.info) {
            Some(asset) => {
                asset.amount = asset.amount.checked_sub(asset_to_deduct.amount)?;
            }
            None => {
                return Err(StdError::generic_err(format!("not found: {}", asset_to_deduct.info)))
            }
        }
        Ok(self.purge())
    }

    /// Deduct multiple assets from the list
    pub fn deduct_many(&mut self, assets_to_deduct: &AssetList) -> StdResult<&mut Self> {
        for asset in &assets_to_deduct.0 {
            self.deduct(asset)?;
        }
        Ok(self)
    }

    /// Generate a transfer messages for every asset in the list
    pub fn transfer_msgs<A: Into<String> + Clone>(&self, to: A) -> StdResult<Vec<CosmosMsg>> {
        self.0
            .iter()
            .map(|asset| asset.transfer_msg(to.clone()))
            .collect::<StdResult<Vec<CosmosMsg>>>()
    }

    /// Query balances for all assets in the list for the given address and return a new `AssetList`
    pub fn query_balances<A: Into<String> + Clone>(
        &self,
        querier: &QuerierWrapper,
        addr: &Addr,
    ) -> StdResult<AssetList> {
        self.into_iter()
            .map(|asset| Ok(Asset::new(asset.info.clone(), asset.query_balance(querier, addr)?)))
            .collect::<StdResult<Vec<Asset>>>()
            .map(Into::into)
    }
}

#[cfg(test)]
mod test_helpers {
    use super::super::asset::Asset;
    use super::*;

    pub fn uluna() -> AssetInfo {
        AssetInfo::native("uluna")
    }

    pub fn uusd() -> AssetInfo {
        AssetInfo::native("uusd")
    }

    pub fn mock_token() -> AssetInfo {
        AssetInfo::cw20(Addr::unchecked("mock_token"))
    }

    pub fn mock_list() -> AssetList {
        AssetList::from(vec![Asset::native("uusd", 69420u128), Asset::new(mock_token(), 88888u128)])
    }
}

#[cfg(test)]
mod tests {
    use crate::AssetInfoUnchecked;
    use crate::AssetUnchecked as AU;

    use super::super::asset::Asset;
    use super::test_helpers::{mock_list, mock_token, uluna, uusd};
    use super::*;
    use cosmwasm_std::testing::MockApi;
    use cosmwasm_std::{
        to_binary, BankMsg, Coin, CosmosMsg, Decimal, OverflowError, OverflowOperation, Uint128,
        WasmMsg,
    };
    use cw20::Cw20ExecuteMsg;

    use test_case::test_case;

    #[test]
    fn displaying() {
        let list = mock_list();
        assert_eq!(list.to_string(), String::from("uusd:69420,mock_token:88888"));
    }

    #[test]
    fn casting() {
        let api = MockApi::default();

        let checked = mock_list();
        let unchecked: AssetListUnchecked = checked.clone().into();

        assert_eq!(unchecked.check(&api).unwrap(), checked);
    }

    #[test]
    fn finding() {
        let list = mock_list();

        let asset_option = list.find(&uusd());
        assert_eq!(asset_option, Some(&Asset::new(uusd(), 69420u128)));

        let asset_option = list.find(&mock_token());
        assert_eq!(asset_option, Some(&Asset::new(mock_token(), 88888u128)));
    }

    #[test]
    fn applying() {
        let mut list = mock_list();

        let half = Decimal::from_ratio(1u128, 2u128);
        list.apply(|asset: &mut Asset| asset.amount = asset.amount * half);
        assert_eq!(
            list,
            AssetList::from(vec![
                Asset::native("uusd", 34710u128),
                Asset::new(mock_token(), 44444u128)
            ])
        );
    }

    #[test]
    fn adding() {
        let mut list = mock_list();

        list.add(&Asset::new(uluna(), 12345u128)).unwrap();
        let asset = list.find(&uluna()).unwrap();
        assert_eq!(asset.amount, Uint128::new(12345));

        list.add(&Asset::new(uusd(), 1u128)).unwrap();
        let asset = list.find(&uusd()).unwrap();
        assert_eq!(asset.amount, Uint128::new(69421));
    }

    #[test]
    fn adding_many() {
        let mut list = mock_list();
        list.add_many(&mock_list()).unwrap();

        let expected = mock_list().apply(|a| a.amount = a.amount * Uint128::new(2)).clone();
        assert_eq!(list, expected);
    }

    #[test]
    fn deducting() {
        let mut list = mock_list();

        list.deduct(&Asset::new(uusd(), 12345u128)).unwrap();
        let asset = list.find(&uusd()).unwrap();
        assert_eq!(asset.amount, Uint128::new(57075));

        list.deduct(&Asset::new(uusd(), 57075u128)).unwrap();
        let asset_option = list.find(&uusd());
        assert_eq!(asset_option, None);

        let err = list.deduct(&Asset::new(uusd(), 57075u128));
        assert_eq!(err, Err(StdError::generic_err("not found: uusd")));

        list.deduct(&Asset::new(mock_token(), 12345u128)).unwrap();
        let asset = list.find(&mock_token()).unwrap();
        assert_eq!(asset.amount, Uint128::new(76543));

        let err = list.deduct(&Asset::new(mock_token(), 99999u128));
        assert_eq!(
            err,
            Err(StdError::overflow(OverflowError::new(
                OverflowOperation::Sub,
                Uint128::new(76543),
                Uint128::new(99999)
            )))
        );
    }

    #[test]
    fn deducting_many() {
        let mut list = mock_list();
        list.deduct_many(&mock_list()).unwrap();
        assert_eq!(list, AssetList::new());
    }

    #[test]
    fn creating_messages() {
        let list = mock_list();
        let msgs = list.transfer_msgs("alice").unwrap();
        assert_eq!(
            msgs,
            vec![
                CosmosMsg::Bank(BankMsg::Send {
                    to_address: String::from("alice"),
                    amount: vec![Coin::new(69420, "uusd")]
                }),
                CosmosMsg::Wasm(WasmMsg::Execute {
                    contract_addr: String::from("mock_token"),
                    msg: to_binary(&Cw20ExecuteMsg::Transfer {
                        recipient: String::from("alice"),
                        amount: Uint128::new(88888)
                    })
                    .unwrap(),
                    funds: vec![]
                })
            ]
        );
    }

    #[test]
    fn unchecked_from_vec() {
        let asset1 = AssetUnchecked {
            info: AssetInfoUnchecked::Native("token1".to_string()),
            amount: Uint128::new(12345),
        };
        let asset2 = AssetUnchecked {
            info: AssetInfoUnchecked::Native("token2".to_string()),
            amount: Uint128::new(67890),
        };
        let api = MockApi::default();

        let list: AssetListUnchecked = vec![asset1.clone(), asset2.clone()].into();

        let expected =
            AssetList::from(vec![asset1.check(&api).unwrap(), asset2.check(&api).unwrap()]);

        assert_eq!(list.check(&api).unwrap(), expected);
    }

    #[test]
    fn generic_from() {
        let coins = vec![Coin::new(1234, "coin1"), Coin::new(5678, "coin2")];

        let list: AssetList = coins.into();

        let unchecked = AssetListUnchecked::from(vec![
            AssetUnchecked {
                info: AssetInfoUnchecked::Native("coin1".to_string()),
                amount: Uint128::new(1234),
            },
            AssetUnchecked {
                info: AssetInfoUnchecked::Native("coin2".to_string()),
                amount: Uint128::new(5678),
            },
        ]);

        assert_eq!(list, unchecked.check(&MockApi::default()).unwrap());
    }

    #[test_case(vec![], vec![]; "empty")]
    #[test_case(vec![AU::native("coin1", 12345u128), AU::native("coin2", 67890u128)],
                vec![Asset::native("coin1", 12345u128), Asset::native("coin2", 67890u128)];
                "native")]
    #[test_case(vec![AU::native("coin1", 12345u128), AU::native("coin1", 67890u128)],
                vec![Asset::native("coin1", 80235u128)] ;
                "duplicates")]
    #[test_case(vec![AU::native("coin1", 12345u128), AU::cw20("coin2", 67890u128)],
                vec![Asset::native("coin1", 12345u128), Asset::cw20(Addr::unchecked("coin2"), 67890u128)];
                "cw20 valid mock address")]
    #[test_case(vec![AU::native("coin1", 12345u128), AU::cw20("co", 67890u128)],
                vec![Asset::native("coin1", 12345u128), Asset::cw20(Addr::unchecked("co"), 67890u128)]
                => matches Err(_) ;
                "cw20 invalid mock address")]
    fn check(unchecked: Vec<AssetUnchecked>, expected: Vec<Asset>) -> StdResult<()> {
        let unchecked = AssetListUnchecked::from(unchecked);

        assert_eq!(unchecked.check(&MockApi::default())?, AssetList::from(expected));

        Ok(())
    }

    #[test]
    fn into_iter() {
        let list = mock_list();
        let mut iter = (&list).into_iter();
        assert_eq!(iter.next(), Some(&Asset::new(uusd(), 69420u128)));
        assert_eq!(iter.next(), Some(&Asset::new(mock_token(), 88888u128)));
        assert_eq!(iter.next(), None);
    }

    #[test]
    fn iter() {
        let list = mock_list();
        let mut iter = list.iter();
        assert_eq!(iter.next(), Some(&Asset::new(uusd(), 69420u128)));
        assert_eq!(iter.next(), Some(&Asset::new(mock_token(), 88888u128)));
        assert_eq!(iter.next(), None);
    }

    #[test]
    fn iter_mut() {
        let mut list = mock_list();
        let mut iter = list.iter_mut();
        assert_eq!(iter.next(), Some(&mut Asset::new(uusd(), 69420u128)));
        assert_eq!(iter.next(), Some(&mut Asset::new(mock_token(), 88888u128)));
        assert_eq!(iter.next(), None);
    }

    #[test]
    fn get() {
        let list = mock_list();
        assert_eq!(list.get(0), Some(&Asset::new(uusd(), 69420u128)));
        assert_eq!(list.get(1), Some(&Asset::new(mock_token(), 88888u128)));
        assert_eq!(list.get(2), None);
    }

    #[test]
    fn get_native_coins() {
        let list = mock_list();
        assert_eq!(list.get_native_coins(), vec![Coin::new(69420, "uusd")]);
    }

    #[test]
    fn from_assetlist_for_vec_asset() {
        let list = mock_list();

        let vec_asset = Vec::<Asset>::from(list.clone());

        assert_eq!(
            vec_asset,
            vec![
                Asset::native("uusd", 69420u128),
                Asset::cw20(Addr::unchecked("mock_token"), 88888u128)
            ]
        );
    }
}<|MERGE_RESOLUTION|>--- conflicted
+++ resolved
@@ -51,7 +51,6 @@
     }
 }
 
-<<<<<<< HEAD
 impl<A> TryFrom<AssetList> for [A; 2]
 where
     A: From<Asset>,
@@ -67,11 +66,12 @@
         }
         let other_assets = value.to_vec();
         Ok([other_assets[0].to_owned().into(), other_assets[1].to_owned().into()])
-=======
+    }
+}
+
 impl From<AssetList> for Vec<Asset> {
     fn from(list: AssetList) -> Self {
         list.0
->>>>>>> 89d5deed
     }
 }
 
